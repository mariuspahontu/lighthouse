/**
 * @license
 * Copyright 2017 Google Inc. All Rights Reserved.
 *
 * Licensed under the Apache License, Version 2.0 (the "License");
 * you may not use this file except in compliance with the License.
 * You may obtain a copy of the License at
 *
 *      http://www.apache.org/licenses/LICENSE-2.0
 *
 * Unless required by applicable law or agreed to in writing, software
 * distributed under the License is distributed on an "AS-IS" BASIS,
 * WITHOUT WARRANTIES OR CONDITIONS OF ANY KIND, either express or implied.
 * See the License for the specific language governing permissions and
 * limitations under the License.
 */

/*
  Naming convention:

  If a variable is used for a specific component: --{component}-{property name}-{modifier}

  Both {component} and {property name} should be kebab-case. If the target is the entire page,
  use 'report' for the component. The property name should be not be abbreviated. Use the
  property name the variable is intended for - if it's used for multiple, a common descriptor
  is fine (ex: 'size' for a variable applied to 'width' and 'height'). If a variable is shared
  across multiple components, either create more variables or just drop the "{component}-"
  part of the name. Append any modifiers at the end (ex: 'big', 'dark').

  For colors: --color-{type}-{hue}

  Omit "-{hue}" if there is only one color of that type.
*/
.lh-vars {
  --text-font-family: Roboto, Helvetica, Arial, sans-serif;
  --monospace-font-family: 'Roboto Mono', 'Menlo', 'dejavu sans mono', 'Consolas', 'Lucida Console', monospace;
  --body-background-color: #fff;
  --body-text-color: var(--color-black-900);
  --body-font-size: 16px;
  --body-line-height: 24px;
  --snippet-color: hsl(206, 6%, 25%);
  --category-header-font-size: 20px;
  --header-line-height: 24px;
  --audit-explanation-line-height: 16px;
  --default-padding: 12px;
  --footer-vertical-padding: 16px;
  --audit-item-gap: 5px; /* TODO rename. */
  --stackpack-horizontal-padding: 10px;
  --secondary-text-color: var(--color-black-800);
  --informative-color: var(--color-blue-900);
  --medium-75-gray: #757575; /* TODO rename / switch to MD */
  --medium-50-gray: hsl(210, 17%, 98%); /* TODO rename / switch to MD */
  --report-secondary-border-color: #ebebeb;
  --chevron-line-stroke: hsl(216, 5%, 39%);
  --report-width: calc(60 * var(--body-font-size));
  --report-min-width: 400px;
  --report-header-height: 161px;
  --lh-score-icon-background-size: 24px;
<<<<<<< HEAD
  --lh-export-icon-size: var(--lh-score-icon-background-size);
  --lh-export-icon-color: var(--medium-75-gray);
  --lh-table-higlight-background-color: hsla(0, 0%, 75%, 0.1);
=======
  --lh-tools-icon-size: var(--lh-score-icon-background-size);
  --lh-tools-icon-color: var(--medium-75-gray);
  --lh-table-higlight-bg: hsla(0, 0%, 75%, 0.1);
>>>>>>> cb32e4ec
  --lh-sparkline-height: 5px;
  --lh-audit-vertical-padding: 8px;
  --lh-audit-group-vertical-padding: 8px;
  --lh-section-vertical-padding: 12px;
  --chevron-size: 12px;
  --inner-audit-left-padding: calc(var(--score-icon-size) + var(--score-icon-margin-left) + var(--score-icon-margin-right)); /* TODO: rename */

  /* Palette using Material Design Colors
   * https://www.materialui.co/colors */
  --color-black-100: #F5F5F5;
  --color-black-200: #E0E0E0;
  --color-black-400: #BDBDBD;
  --color-black-500: #9E9E9E;
  --color-black-600: #757575;
  --color-black-800: #424242;
  --color-black-900: #212121;
  --color-black: #000000;
  --color-blue: #2962FF; /* A700. */
  --color-green-700: #018642;
  --color-green: #0CCE6B; /* TODO: this is not a MD color */
  --color-orange-700: #D04900;
  --color-orange: #FFA400; /* TODO: this is not a MD color */
  --color-red-700: #EB0F00;
  --color-red: #FF4E42; /* TODO: this is not a MD color */
  --color-white: #FFFFFF;
  --color-blue-200: #90CAF9;
  --color-blue-900: #0D47A1;
  --color-cyan-500: #00BCD4;
  --color-teal-600: #00897B;

  --audit-group-margin-bottom: 40px;
  --env-item-background-color: var(--color-black-100);
  --env-name-min-width: 220px;
  --env-item-padding: 10px 0px;
  --env-item-font-size: 28px;
  --env-item-line-height: 36px;
  --metric-description-padding: 0 0 2px calc(var(--score-icon-margin-left) + var(--score-icon-size) + var(--score-icon-margin-right));
  --gauge-circle-size-big: 112px;
  --gauge-circle-size: 80px;
  --scores-container-padding: 20px 0 20px 0;
  --icon-square-size: calc(var(--score-icon-size) * 0.88);
  --plugin-badge-background-color: var(--color-white);
  --plugin-badge-size-big: calc(var(--gauge-circle-size-big) / 2.7);
  --plugin-badge-size: calc(var(--gauge-circle-size) / 2.7);
  --plugin-icon-size: 65%;
  --pwa-icon-margin: 0 6px 0 -2px;
  --pwa-icon-size: var(--topbar-logo-size);
  --score-container-padding: 8px;
  --score-gauge-wrapper-width: 148px;
  --score-gauge-percentage-font-size-big: 38px;
  --score-gauge-percentage-font-size: 28px;
  --score-icon-margin-left: 4px;
  --score-icon-margin-right: 12px;
  --score-icon-margin: 0 var(--score-icon-margin-right) 0 var(--score-icon-margin-left);
  --score-icon-size: 12px;
  --score-gauge-label-font-size-big: 28px;
  --score-gauge-label-font-size: 20px;
  --score-gauge-label-line-height-big: 36px;
  --score-gauge-label-line-height: 26px;
  --scorescale-height: 6px;
  --scorescale-width: 18px;
  --category-padding: 40px;
  --topbar-background-color: var(--color-black-100);
  --topbar-height: 32px;
  --topbar-logo-size: 24px;
  --topbar-padding: 0 8px;
  --metrics-toggle-background-color: var(--color-black-200);

  --color-average-secondary: var(--color-orange-700);
  --color-average: var(--color-orange);
  --color-fail-secondary: var(--color-red-700);
  --color-fail: var(--color-red);
  --color-pass-secondary: var(--color-green-700);
  --color-pass: var(--color-green);
  --sticky-header-background-color: var(--body-background-color);
  --highlighter-background-color: var(--body-text-color);

  --color-hover: #FAFAFA;
  --metric-toggle-lines-fill: #7F7F7F;

  --plugin-icon-url: url('data:image/svg+xml;utf8,<svg xmlns="http://www.w3.org/2000/svg" width="24px" height="24px" viewBox="0 0 24 24" fill="%23757575"><path d="M0 0h24v24H0z" fill="none"/><path d="M20.5 11H19V7c0-1.1-.9-2-2-2h-4V3.5C13 2.12 11.88 1 10.5 1S8 2.12 8 3.5V5H4c-1.1 0-1.99.9-1.99 2v3.8H3.5c1.49 0 2.7 1.21 2.7 2.7s-1.21 2.7-2.7 2.7H2V20c0 1.1.9 2 2 2h3.8v-1.5c0-1.49 1.21-2.7 2.7-2.7 1.49 0 2.7 1.21 2.7 2.7V22H17c1.1 0 2-.9 2-2v-4h1.5c1.38 0 2.5-1.12 2.5-2.5S21.88 11 20.5 11z"/></svg>');
  --plugin-icon-url-dark: url('data:image/svg+xml;utf8,<svg xmlns="http://www.w3.org/2000/svg" width="24px" height="24px" viewBox="0 0 24 24" fill="%23FFFFFF"><path d="M0 0h24v24H0z" fill="none"/><path d="M20.5 11H19V7c0-1.1-.9-2-2-2h-4V3.5C13 2.12 11.88 1 10.5 1S8 2.12 8 3.5V5H4c-1.1 0-1.99.9-1.99 2v3.8H3.5c1.49 0 2.7 1.21 2.7 2.7s-1.21 2.7-2.7 2.7H2V20c0 1.1.9 2 2 2h3.8v-1.5c0-1.49 1.21-2.7 2.7-2.7 1.49 0 2.7 1.21 2.7 2.7V22H17c1.1 0 2-.9 2-2v-4h1.5c1.38 0 2.5-1.12 2.5-2.5S21.88 11 20.5 11z"/></svg>');

  --pass-icon-url: url('data:image/svg+xml;utf8,<svg xmlns="http://www.w3.org/2000/svg" viewBox="0 0 48 48"><title>check</title><path fill="%23178239" d="M24 4C12.95 4 4 12.95 4 24c0 11.04 8.95 20 20 20 11.04 0 20-8.96 20-20 0-11.05-8.96-20-20-20zm-4 30L10 24l2.83-2.83L20 28.34l15.17-15.17L38 16 20 34z"/></svg>');
  --average-icon-url: url('data:image/svg+xml;utf8,<svg xmlns="http://www.w3.org/2000/svg" viewBox="0 0 48 48"><title>info</title><path fill="%23E67700" d="M24 4C12.95 4 4 12.95 4 24s8.95 20 20 20 20-8.95 20-20S35.05 4 24 4zm2 30h-4V22h4v12zm0-16h-4v-4h4v4z"/></svg>');
  --fail-icon-url: url('data:image/svg+xml;utf8,<svg xmlns="http://www.w3.org/2000/svg" viewBox="0 0 48 48"><title>warn</title><path fill="%23C7221F" d="M2 42h44L24 4 2 42zm24-6h-4v-4h4v4zm0-8h-4v-8h4v8z"/></svg>');

  --pwa-fast-reliable-gray-url: url('data:image/svg+xml;utf8,<svg xmlns="http://www.w3.org/2000/svg"><g fill="none" fill-rule="nonzero"><circle fill="%23DAE0E3" cx="12" cy="12" r="12"/><path d="M12.3 4l6.3 2.8V11c0 3.88-2.69 7.52-6.3 8.4C8.69 18.52 6 14.89 6 11V6.8L12.3 4zm-.56 12.88l3.3-5.79.04-.08c.05-.1.01-.29-.26-.29h-1.96l.56-3.92h-.56L9.6 12.52c0 .03.07-.12-.03.07-.11.2-.12.37.2.37h1.97l-.56 3.92h.56z" fill="%23FFF"/></g></svg>');
  --pwa-installable-gray-url: url('data:image/svg+xml;utf8,<svg xmlns="http://www.w3.org/2000/svg"><g fill="none" fill-rule="nonzero"><circle fill="%23DAE0E3" cx="12" cy="12" r="12"/><path d="M12 5a7 7 0 1 0 0 14 7 7 0 0 0 0-14zm3.5 7.7h-2.8v2.8h-1.4v-2.8H8.5v-1.4h2.8V8.5h1.4v2.8h2.8v1.4z" fill="%23FFF"/></g></svg>');
  --pwa-optimized-gray-url: url('data:image/svg+xml;utf8,<svg xmlns="http://www.w3.org/2000/svg"><g fill="none" fill-rule="evenodd"><rect fill="%23DAE0E3" width="24" height="24" rx="12"/><path fill="%23FFF" d="M12 15.07l3.6 2.18-.95-4.1 3.18-2.76-4.2-.36L12 6.17l-1.64 3.86-4.2.36 3.2 2.76-.96 4.1z"/><path d="M5 5h14v14H5z"/></g></svg>');

  --pwa-fast-reliable-gray-url-dark: url('data:image/svg+xml;utf8,<svg xmlns="http://www.w3.org/2000/svg"><g fill="none" fill-rule="nonzero"><circle fill="%23424242" cx="12" cy="12" r="12"/><path d="M12.3 4l6.3 2.8V11c0 3.88-2.69 7.52-6.3 8.4C8.69 18.52 6 14.89 6 11V6.8L12.3 4zm-.56 12.88l3.3-5.79.04-.08c.05-.1.01-.29-.26-.29h-1.96l.56-3.92h-.56L9.6 12.52c0 .03.07-.12-.03.07-.11.2-.12.37.2.37h1.97l-.56 3.92h.56z" fill="%23FFF"/></g></svg>');
  --pwa-installable-gray-url-dark: url('data:image/svg+xml;utf8,<svg xmlns="http://www.w3.org/2000/svg"><g fill="none" fill-rule="nonzero"><circle fill="%23424242" cx="12" cy="12" r="12"/><path d="M12 5a7 7 0 1 0 0 14 7 7 0 0 0 0-14zm3.5 7.7h-2.8v2.8h-1.4v-2.8H8.5v-1.4h2.8V8.5h1.4v2.8h2.8v1.4z" fill="%23FFF"/></g></svg>');
  --pwa-optimized-gray-url-dark: url('data:image/svg+xml;utf8,<svg xmlns="http://www.w3.org/2000/svg"><g fill="none" fill-rule="evenodd"><rect fill="%23424242" width="24" height="24" rx="12"/><path fill="%23FFF" d="M12 15.07l3.6 2.18-.95-4.1 3.18-2.76-4.2-.36L12 6.17l-1.64 3.86-4.2.36 3.2 2.76-.96 4.1z"/><path d="M5 5h14v14H5z"/></g></svg>');

  --pwa-fast-reliable-color-url: url('data:image/svg+xml;utf8,<svg xmlns="http://www.w3.org/2000/svg"><g fill-rule="nonzero" fill="none"><circle fill="%230CCE6B" cx="12" cy="12" r="12"/><path d="M12 4.3l6.3 2.8v4.2c0 3.88-2.69 7.52-6.3 8.4-3.61-.88-6.3-4.51-6.3-8.4V7.1L12 4.3zm-.56 12.88l3.3-5.79.04-.08c.05-.1.01-.29-.26-.29h-1.96l.56-3.92h-.56L9.3 12.82c0 .03.07-.12-.03.07-.11.2-.12.37.2.37h1.97l-.56 3.92h.56z" fill="%23FFF"/></g></svg>');
  --pwa-installable-color-url: url('data:image/svg+xml;utf8,<svg xmlns="http://www.w3.org/2000/svg"><g fill-rule="nonzero" fill="none"><circle fill="%230CCE6B" cx="12" cy="12" r="12"/><path d="M12 5a7 7 0 1 0 0 14 7 7 0 0 0 0-14zm3.5 7.7h-2.8v2.8h-1.4v-2.8H8.5v-1.4h2.8V8.5h1.4v2.8h2.8v1.4z" fill="%23FFF"/></g></svg>');
  --pwa-optimized-color-url: url('data:image/svg+xml;utf8,<svg xmlns="http://www.w3.org/2000/svg"><g fill="none" fill-rule="evenodd"><rect fill="%230CCE6B" width="24" height="24" rx="12"/><path d="M5 5h14v14H5z"/><path fill="%23FFF" d="M12 15.07l3.6 2.18-.95-4.1 3.18-2.76-4.2-.36L12 6.17l-1.64 3.86-4.2.36 3.2 2.76-.96 4.1z"/></g></svg>');
}

.lh-vars.dark {
  --color-red-700: var(--color-red);
  --color-green-700: var(--color-green);
  --color-teal-600: var(--color-cyan-500);
  --color-orange-700: var(--color-orange);

  --color-black-200: var(--color-black-800);
  --color-black-400: var(--color-black-600);
  --color-black-600: var(--color-black-500);

  --topbar-background-color: var(--color-black);
  --plugin-badge-background-color: var(--color-black-800);
  --env-item-background-color: var(--color-black);
  --report-secondary-border-color: var(--color-black-200);

  --body-background-color: var(--color-black-900);
  --body-text-color: var(--color-black-100);
  --secondary-text-color: var(--color-black-400);

  --plugin-icon-url: var(--plugin-icon-url-dark);

  --informative-color: var(--color-blue-200);

  --medium-50-gray: #757575;
  --medium-75-gray: var(--color-white);

  --color-hover: rgba(0, 0, 0, 0.2);

  --pwa-fast-reliable-gray-url: var(--pwa-fast-reliable-gray-url-dark);
  --pwa-installable-gray-url: var(--pwa-installable-gray-url-dark);
  --pwa-optimized-gray-url: var(--pwa-optimized-gray-url-dark);
}

@media only screen and (max-width: 480px) {
  .lh-vars {
    --audit-group-margin-bottom: 20px;
    --body-font-size: 14px;
    --body-line-height: 20px;
    --env-name-min-width: 120px;
    --gauge-circle-size-big: 96px;
    --gauge-circle-size: 72px;
    --header-padding: 16px 0 16px 0;
    --plugin-icon-size: 75%;
    --pwa-icon-margin: 0 7px 0 -3px;
    --score-gauge-wrapper-width: 112px;
    --score-gauge-percentage-font-size-big: 34px;
    --score-gauge-percentage-font-size: 26px;
    --score-icon-margin-left: 2px;
    --score-icon-size: 10px;
    --score-gauge-label-font-size-big: 22px;
    --score-gauge-label-font-size: 14px;
    --score-gauge-label-line-height-big: 26px;
    --score-gauge-label-line-height: 20px;
    --category-padding: 24px;
    --topbar-height: 28px;
    --topbar-logo-size: 20px;
  }

  /* Not enough space to adequately show the relative savings bars. */
  .lh-sparkline {
    display: none;
  }
}

.lh-vars.lh-devtools {
  --text-font-family: '.SFNSDisplay-Regular', 'Helvetica Neue', 'Lucida Grande', sans-serif;
  --monospace-font-family: 'Menlo', 'dejavu sans mono', 'Consolas', 'Lucida Console', monospace;
  --body-font-size: 12px;
  --body-line-height: 20px;
  --category-header-font-size: 16px;
  --header-line-height: 20px;
  --audit-explanation-line-height: 14px;
  --default-padding: 12px;
  --category-padding: 12px;
  --footer-vertical-padding: 8px;

  --gauge-circle-size-big: 72px;
  --gauge-circle-size: 64px;

  --audit-group-margin-bottom: 20px;
  --env-name-min-width: 120px;
  --header-padding: 16px 0 16px 0;
  --plugin-icon-size: 75%;
  --pwa-icon-margin: 0 7px 0 -3px;
  --score-gauge-wrapper-width: 97px;
  --score-gauge-percentage-font-size-big: 34px;
  --score-gauge-percentage-font-size: 26px;
  --score-icon-margin-left: 2px;
  --score-icon-size: 10px;
  --score-gauge-label-font-size-big: 22px;
  --score-gauge-label-font-size: 14px;
  --score-gauge-label-line-height-big: 26px;
  --score-gauge-label-line-height: 20px;

  --lh-audit-vertical-padding: 4px;
  --lh-audit-group-vertical-padding: 12px;
  --lh-section-vertical-padding: 8px;
}

.lh-devtools.lh-root {
  height: 100%;
}
.lh-devtools .lh-container {
  overflow-y: scroll;
  height: calc(100% - var(--topbar-height));
}
.lh-devtools .lh-sticky-header {
  /* This is normally the height of the topbar, but we want it to stick to the top of our scroll container .lh-container` */
  top: 0;
}

@keyframes fadeIn {
  0% { opacity: 0;}
  100% { opacity: 0.6;}
}

.lh-root *, .lh-root *::before, .lh-root *::after {
  box-sizing: border-box;
  -webkit-font-smoothing: antialiased;
}

.lh-root {
  font-family: var(--text-font-family);
  font-size: var(--body-font-size);
  margin: 0;
  line-height: var(--body-line-height);
  background: var(--body-background-color);
  scroll-behavior: smooth;
  color: var(--body-text-color);
}

.lh-root :focus {
    outline: -webkit-focus-ring-color auto 3px;
}
.lh-root summary:focus {
    outline: none;
    box-shadow: 0 0 0 1px hsl(217, 89%, 61%);
}

.lh-root [hidden] {
  display: none !important;
}

.lh-root details > summary {
  cursor: pointer;
}

.lh-container {
  /*
  Text wrapping in the report is so much FUN!
  We have a `word-break: break-word;` globally here to prevent a few common scenarios, namely
  long non-breakable text (usually URLs) found in:
    1. The footer
    2. .lh-node (outerHTML)
    3. .lh-code

  With that sorted, the next challenge is appropriate column sizing and text wrapping inside our
  .lh-details tables. Even more fun.
    * We don't want table headers ("Potential Savings (ms)") to wrap or their column values, but
    we'd be happy for the URL column to wrap if the URLs are particularly long.
    * We want the narrow columns to remain narrow, providing the most column width for URL
    * We don't want the table to extend past 100% width.
    * Long URLs in the URL column can wrap. Util.getURLDisplayName maxes them out at 64 characters,
      but they do not get any overflow:ellipsis treatment.
  */
  word-break: break-word;
}

.lh-audit-group a,
.lh-category-header__description a,
.lh-audit__description a,
.lh-footer a {
  color: var(--informative-color);
}

.lh-audit__description, .lh-audit__stackpack {
  --inner-audit-right-padding: var(--stackpack-horizontal-padding);
  padding-left: var(--inner-audit-left-padding);
  padding-right: var(--inner-audit-right-padding);
  padding-top: 8px;
  padding-bottom: 8px;
}

.lh-details {
  font-size: var(--body-font-size);
  margin-top: var(--default-padding);
  margin-bottom: var(--default-padding);
  margin-left: var(--inner-audit-left-padding);
  /* whatever the .lh-details side margins are */
  width: 100%;
}

.lh-details.flex .lh-code {
  max-width: 70%;
}

.lh-audit__stackpack {
  display: flex;
  align-items: center;
}

.lh-audit__stackpack__img {
  max-width: 50px;
  margin-right: var(--default-padding)
}

/* Report header */

.report-icon {
  opacity: 0.7;
}
.report-icon:hover {
  opacity: 1;
}
.report-icon[disabled] {
  opacity: 0.3;
  pointer-events: none;
}

.report-icon--print {
  background-image: url('data:image/svg+xml;utf8,<svg xmlns="http://www.w3.org/2000/svg" width="24" height="24" viewBox="0 0 24 24"><path d="M19 8H5c-1.66 0-3 1.34-3 3v6h4v4h12v-4h4v-6c0-1.66-1.34-3-3-3zm-3 11H8v-5h8v5zm3-7c-.55 0-1-.45-1-1s.45-1 1-1 1 .45 1 1-.45 1-1 1zm-1-9H6v4h12V3z"/><path fill="none" d="M0 0h24v24H0z"/></svg>');
}
.report-icon--copy {
  background-image: url('data:image/svg+xml;utf8,<svg height="24" viewBox="0 0 24 24" width="24" xmlns="http://www.w3.org/2000/svg"><path d="M0 0h24v24H0z" fill="none"/><path d="M16 1H4c-1.1 0-2 .9-2 2v14h2V3h12V1zm3 4H8c-1.1 0-2 .9-2 2v14c0 1.1.9 2 2 2h11c1.1 0 2-.9 2-2V7c0-1.1-.9-2-2-2zm0 16H8V7h11v14z"/></svg>');
}
.report-icon--open {
  background-image: url('data:image/svg+xml;utf8,<svg height="24" viewBox="0 0 24 24" width="24" xmlns="http://www.w3.org/2000/svg"><path d="M0 0h24v24H0z" fill="none"/><path d="M19 4H5c-1.11 0-2 .9-2 2v12c0 1.1.89 2 2 2h4v-2H5V8h14v10h-4v2h4c1.1 0 2-.9 2-2V6c0-1.1-.89-2-2-2zm-7 6l-4 4h3v6h2v-6h3l-4-4z"/></svg>');
}
.report-icon--download {
  background-image: url('data:image/svg+xml;utf8,<svg height="24" viewBox="0 0 24 24" width="24" xmlns="http://www.w3.org/2000/svg"><path d="M19 9h-4V3H9v6H5l7 7 7-7zM5 18v2h14v-2H5z"/><path d="M0 0h24v24H0z" fill="none"/></svg>');
}
.report-icon--dark {
  background-image:url('data:image/svg+xml;utf8,<svg xmlns="http://www.w3.org/2000/svg" height="24" viewBox="0 0 100 125"><path d="M50 23.587c-16.27 0-22.799 12.574-22.799 21.417 0 12.917 10.117 22.451 12.436 32.471h20.726c2.32-10.02 12.436-19.554 12.436-32.471 0-8.843-6.528-21.417-22.799-21.417zM39.637 87.161c0 3.001 1.18 4.181 4.181 4.181h.426l.41 1.231C45.278 94.449 46.042 95 48.019 95h3.963c1.978 0 2.74-.551 3.365-2.427l.409-1.231h.427c3.002 0 4.18-1.18 4.18-4.181V80.91H39.637v6.251zM50 18.265c1.26 0 2.072-.814 2.072-2.073v-9.12C52.072 5.813 51.26 5 50 5c-1.259 0-2.072.813-2.072 2.073v9.12c0 1.259.813 2.072 2.072 2.072zM68.313 23.727c.994.774 2.135.634 2.91-.357l5.614-7.187c.776-.992.636-2.135-.356-2.909-.992-.776-2.135-.636-2.91.357l-5.613 7.186c-.778.993-.636 2.135.355 2.91zM91.157 36.373c-.306-1.222-1.291-1.815-2.513-1.51l-8.85 2.207c-1.222.305-1.814 1.29-1.51 2.512.305 1.223 1.291 1.814 2.513 1.51l8.849-2.206c1.223-.305 1.816-1.291 1.511-2.513zM86.757 60.48l-8.331-3.709c-1.15-.512-2.225-.099-2.736 1.052-.512 1.151-.1 2.224 1.051 2.737l8.33 3.707c1.15.514 2.225.101 2.736-1.05.513-1.149.1-2.223-1.05-2.737zM28.779 23.37c.775.992 1.917 1.131 2.909.357.992-.776 1.132-1.917.357-2.91l-5.615-7.186c-.775-.992-1.917-1.132-2.909-.357s-1.131 1.917-.356 2.909l5.614 7.187zM21.715 39.583c.305-1.223-.288-2.208-1.51-2.513l-8.849-2.207c-1.222-.303-2.208.289-2.513 1.511-.303 1.222.288 2.207 1.511 2.512l8.848 2.206c1.222.304 2.208-.287 2.513-1.509zM21.575 56.771l-8.331 3.711c-1.151.511-1.563 1.586-1.05 2.735.511 1.151 1.586 1.563 2.736 1.052l8.331-3.711c1.151-.511 1.563-1.586 1.05-2.735-.512-1.15-1.585-1.562-2.736-1.052z"/></svg>');
}

/* Node */
.lh-node__snippet {
  font-family: var(--monospace-font-family);
  color: var(--color-teal-600);
  font-size: 12px;
  line-height: 1.5em;
}

/* Score */

.lh-audit__score-icon {
  width: var(--score-icon-size);
  height: var(--score-icon-size);
  margin: var(--score-icon-margin);
}

.lh-audit--pass .lh-audit__display-text {
  color: var(--color-pass-secondary);
}
.lh-audit--pass .lh-audit__score-icon {
  border-radius: 100%;
  background: var(--color-pass);
}

.lh-audit--average .lh-audit__display-text {
  color: var(--color-average-secondary);
}
.lh-audit--average .lh-audit__score-icon {
  background: var(--color-average);
  width: var(--icon-square-size);
  height: var(--icon-square-size);
}

.lh-audit--fail .lh-audit__display-text {
  color: var(--color-fail-secondary);
}
.lh-audit--fail .lh-audit__score-icon {
  border-left: calc(var(--score-icon-size) / 2) solid transparent;
  border-right: calc(var(--score-icon-size) / 2) solid transparent;
  border-bottom: var(--score-icon-size) solid var(--color-fail);
}

.lh-audit--manual .lh-audit__display-text,
.lh-audit--notapplicable .lh-audit__display-text {
  color: var(--color-black-600);
}
.lh-audit--manual .lh-audit__score-icon,
.lh-audit--notapplicable .lh-audit__score-icon {
  border-radius: 100%;
  background: var(--color-black-400);
}

.lh-audit--error .lh-audit__score-icon {
  display: none;
}

.lh-audit--informative .lh-audit__display-text {
  color: var(--color-black-600);
}

.lh-audit--informative .lh-audit__score-icon {
  border: none;
  border-radius: 100%;
  background: var(--color-black-400);
}

.lh-audit__description,
.lh-audit__stackpack {
  color: var(--secondary-text-color);
}
.lh-category-header__description  {
  font-size: var(--body-font-size);
  text-align: center;
  margin: 0px auto;
  max-width: 400px;
}


.lh-audit__display-text,
.lh-load-opportunity__sparkline,
.lh-chevron-container {
  margin: 0 var(--audit-item-gap);
}
.lh-chevron-container {
  margin-right: 0;
}

.lh-audit__title-and-text {
  flex: 1;
}

/* Prepend display text with em dash separator. But not in Opportunities. */
.lh-audit__display-text:not(:empty):before {
  content: '—';
  margin-right: var(--audit-item-gap);
}
.lh-audit-group.lh-audit-group--load-opportunities .lh-audit__display-text:not(:empty):before {
  display: none;
}

/* Expandable Details (Audit Groups, Audits) */
.lh-audit__header {
  display: flex;
  align-items: center;
  font-weight: 500;
  padding: var(--lh-audit-vertical-padding) 0;
}

.lh-audit--load-opportunity .lh-audit__header {
  display: block;
}

.lh-audit__header:hover {
  background-color: var(--color-hover);
}

/* Hide the expandable arrow icon, three ways: via the CSS Counter Styles spec, for webkit/blink browsers, hiding the polyfilled icon */
/* https://github.com/javan/details-element-polyfill/blob/master/src/details-element-polyfill/polyfill.sass */
.lh-audit-group > summary,
.lh-expandable-details > summary {
  list-style-type: none;
}
.lh-audit-group > summary::-webkit-details-marker,
.lh-expandable-details > summary::-webkit-details-marker {
  display: none;
}
.lh-audit-group > summary:before,
.lh-expandable-details > summary:before {
  display: none;
}


/* Perf Metric */

.lh-columns {
  display: flex;
  width: 100%;
}
@media screen and (max-width: 640px) {
  .lh-columns {
    flex-wrap: wrap;

  }
}

.lh-column {
  flex: 1;
}
.lh-column:first-of-type {
  margin-right: 24px;
}

@media screen and (max-width: 800px) {
  .lh-column:first-of-type {
    margin-right: 8px;
  }
}
@media screen and (max-width: 640px) {
  .lh-column {
    flex-basis: 100%;
  }
  .lh-column:first-of-type {
    margin-right: 0px;
  }
  .lh-column:first-of-type .lh-metric:last-of-type {
    border-bottom: 0;
  }
}


.lh-metric {
  border-bottom: 1px solid var(--report-secondary-border-color);
}
.lh-metric:first-of-type {
  border-top: 1px solid var(--report-secondary-border-color);
}

.lh-metric__innerwrap {
  display: flex;
  align-items: center;
  flex-wrap: wrap;
  justify-content: space-between;
  padding: 10px 0;
}

.lh-metric__details {
  order: -1;
}

.lh-metric__title {
  flex: 1;
  font-weight: 500;
}

.lh-metrics__disclaimer {
  color: var(--medium-75-gray);
  margin: var(--lh-section-vertical-padding) 0;
}

.lh-metric__description {
  display: none;
  color: var(--secondary-text-color);
  padding: var(--metric-description-padding);
}

.lh-metric__value {
  white-space: nowrap; /* No wrapping between metric value and the icon */
  font-weight: 500;
}

/* No-JS toggle switch */
/* Keep this selector sync'd w/ `magicSelector` in report-ui-features-test.js */
 .lh-metrics-toggle__input:checked ~ .lh-columns .lh-metric__description {
  display: block;
}

.lh-metrics-toggle__input {
  cursor: pointer;
  opacity: 0;
  position: absolute;
  right: 0;
  width: 74px;
  height: 28px;
  top: -3px;
}
.lh-metrics-toggle__label {
  display: flex;
  background-color: #eee;
  border-radius: 20px;
  overflow: hidden;
  position: absolute;
  right: 0;
  top: -3px;
  pointer-events: none;
}
.lh-metrics-toggle__input:focus + label {
  outline: -webkit-focus-ring-color auto 3px;
}
.lh-metrics-toggle__icon {
  display: flex;
  align-items: center;
  justify-content: center;
  padding: 2px 5px;
  width: 50%;
  height: 28px;
}
.lh-metrics-toggle__input:not(:checked) + label .lh-metrics-toggle__icon--less,
.lh-metrics-toggle__input:checked + label .lh-metrics-toggle__icon--more {
  background-color: var(--color-blue);
  --metric-toggle-lines-fill: var(--color-white);
}
.lh-metrics-toggle__lines {
  fill: var(--metric-toggle-lines-fill);
}

.lh-metrics-toggle__label  {
  background-color: var(--metrics-toggle-background-color);
}

.lh-metrics-toggle__label .lh-metrics-toggle__icon--less {
  padding-left: 8px;
}
.lh-metrics-toggle__label .lh-metrics-toggle__icon--more {
  padding-right: 8px;
}

/* Pushes the metric description toggle button to the right. */
.lh-audit-group--metrics .lh-audit-group__header {
  display: flex;
}
.lh-audit-group--metrics .lh-audit-group__header span.lh-audit-group__title {
  flex: 1;
}

.lh-metric .lh-metric__innerwrap::before {
  content: '';
  width: var(--score-icon-size);
  height: var(--score-icon-size);
  display: inline-block;
  margin: var(--score-icon-margin);
}

.lh-metric--pass .lh-metric__value {
  color: var(--color-pass-secondary);
}
.lh-metric--pass .lh-metric__innerwrap::before {
  border-radius: 100%;
  background: var(--color-pass);
}

.lh-metric--average .lh-metric__value {
  color: var(--color-average-secondary);
}
.lh-metric--average .lh-metric__innerwrap::before {
  background: var(--color-average);
  width: var(--icon-square-size);
  height: var(--icon-square-size);
}

.lh-metric--fail .lh-metric__value {
  color: var(--color-fail-secondary);
}
.lh-metric--fail .lh-metric__innerwrap::before {
  border-left: calc(var(--score-icon-size) / 2) solid transparent;
  border-right: calc(var(--score-icon-size) / 2) solid transparent;
  border-bottom: var(--score-icon-size) solid var(--color-fail);
}

.lh-metric--error .lh-metric__value,
.lh-metric--error .lh-metric__description {
  color: var(--color-fail-secondary);
}

/* Hide icon if there was an error */
.lh-metric--error .lh-metric__innerwrap::before {
  display: none;
}

/* Perf load opportunity */

.lh-load-opportunity__cols {
  display: flex;
  align-items: flex-start;
}

.lh-load-opportunity__header .lh-load-opportunity__col {
  color: var(--medium-75-gray);
  display: unset;
  line-height: calc(2.3 * var(--body-font-size));
}

.lh-load-opportunity__col {
  display: flex;
}

.lh-load-opportunity__col--one {
  flex: 5;
  align-items: center;
  margin-right: 2px;
}
.lh-load-opportunity__col--two {
  flex: 4;
  text-align: right;
}

.lh-audit--load-opportunity .lh-audit__display-text {
  text-align: right;
  flex: 0 0 calc(3 * var(--body-font-size));
}


/* Sparkline */

.lh-load-opportunity__sparkline {
  flex: 1;
  margin-top: calc((var(--body-line-height) - var(--lh-sparkline-height)) / 2);
}

.lh-sparkline {
  height: var(--lh-sparkline-height);
  width: 100%;
}

.lh-sparkline__bar {
  height: 100%;
  float: right;
}

.lh-audit--pass .lh-sparkline__bar {
  background: var(--color-pass);
}

.lh-audit--average .lh-sparkline__bar {
  background: var(--color-average);
}

.lh-audit--fail .lh-sparkline__bar {
  background: var(--color-fail);
}



/* Filmstrip */

.lh-filmstrip-container {
  /* smaller gap between metrics and filmstrip */
  margin: -8px auto 0 auto;
}

.lh-filmstrip {
  display: flex;
  flex-direction: row;
  justify-content: space-between;
  padding-bottom: var(--default-padding);
}

.lh-filmstrip__frame {
  text-align: right;
  position: relative;
}

.lh-filmstrip__thumbnail {
  border: 1px solid var(--report-secondary-border-color);
  max-height: 100px;
  max-width: 60px;
}

@media screen and (max-width: 750px) {
  .lh-filmstrip {
    flex-wrap: wrap;
  }
  .lh-filmstrip__frame {
    width: 20%;
    margin-bottom: 5px;
  }
  .lh-filmstrip__thumbnail {
    display: block;
    margin: auto;
  }
}

/* Audit */

.lh-audit {
  border-bottom: 1px solid var(--report-secondary-border-color);
}

/* Apply border-top to just the first audit. */
.lh-audit {
  border-top: 1px solid var(--report-secondary-border-color);
}
.lh-audit ~ .lh-audit {
  border-top: none;
}


.lh-audit--error .lh-audit__display-text {
  color: var(--color-fail);
}

/* Audit Group */

.lh-audit-group {
  margin-bottom: var(--audit-group-margin-bottom);
  position: relative;
}

.lh-audit-group__header::before {
  /* By default, groups don't get an icon */
  content: none;
  width: var(--pwa-icon-size);
  height: var(--pwa-icon-size);
  margin: var(--pwa-icon-margin);
  display: inline-block;
  vertical-align: middle;
}

/* Style the "over budget" columns red. */
.lh-audit-group--budgets .lh-table tbody tr td:nth-child(4),
.lh-audit-group--budgets .lh-table tbody tr td:nth-child(5){
  color: var(--color-red-700);
}

/* Align the "over budget request count" text to be close to the "over budget bytes" column. */
.lh-audit-group--budgets .lh-table tbody tr td:nth-child(4){
  text-align: right;
}

.lh-audit-group--budgets .lh-table {
  width: 100%;
}

.lh-audit-group--pwa-fast-reliable .lh-audit-group__header::before {
  content: '';
  background-image: var(--pwa-fast-reliable-gray-url);
}
.lh-audit-group--pwa-installable .lh-audit-group__header::before {
  content: '';
  background-image: var(--pwa-installable-gray-url);
}
.lh-audit-group--pwa-optimized .lh-audit-group__header::before {
  content: '';
  background-image: var(--pwa-optimized-gray-url);
}
.lh-audit-group--pwa-fast-reliable.lh-badged .lh-audit-group__header::before {
  background-image: var(--pwa-fast-reliable-color-url);
}
.lh-audit-group--pwa-installable.lh-badged .lh-audit-group__header::before {
  background-image: var(--pwa-installable-color-url);
}
.lh-audit-group--pwa-optimized.lh-badged .lh-audit-group__header::before {
  background-image: var(--pwa-optimized-color-url);
}

.lh-audit-group--metrics .lh-audit-group__summary {
  margin-top: 0;
  margin-bottom: 0;
}

.lh-audit-group__summary {
  display: flex;
  justify-content: space-between;
  margin-top: calc(var(--category-padding) * 1.5);
  margin-bottom: var(--category-padding);
}

.lh-audit-group__itemcount {
  color: var(--color-black-600);
  font-weight: bold;
}
.lh-audit-group__header .lh-chevron {
  margin-top: calc((var(--body-line-height) - 5px) / 2);
}

.lh-audit-group__header {
  font-size: var(--body-font-size);
  margin: 0 0 var(--lh-audit-group-vertical-padding);
  /* When the header takes 100% width, the chevron becomes small. */
  max-width: calc(100% - var(--chevron-size));
}
/* max-width makes the metric toggle not flush. metrics doesn't have a chevron so unset. */
.lh-audit-group--metrics .lh-audit-group__header {
  max-width: unset;
}

.lh-audit-group__header span.lh-audit-group__title {
  font-weight: bold;
}

.lh-audit-group__header span.lh-audit-group__itemcount {
  font-weight: bold;
  color: var(--color-black-600);
}

.lh-audit-group__header span.lh-audit-group__description {
  font-weight: 500;
  color: var(--color-black-600);
}
.lh-audit-group__header span.lh-audit-group__description::before {
  content: '—';
  margin: 0px var(--audit-item-gap);
}

.lh-clump > .lh-audit-group__header,
.lh-audit-group--diagnostics .lh-audit-group__header,
.lh-audit-group--load-opportunities .lh-audit-group__header,
.lh-audit-group--metrics .lh-audit-group__header,
.lh-audit-group--pwa-fast-reliable .lh-audit-group__header,
.lh-audit-group--pwa-installable .lh-audit-group__header,
.lh-audit-group--pwa-optimized .lh-audit-group__header {
  margin-top: var(--lh-audit-group-vertical-padding);
}

.lh-audit-explanation {
  margin: var(--lh-audit-vertical-padding) 0 calc(var(--lh-audit-vertical-padding) / 2);
  line-height: var(--audit-explanation-line-height);
}

.lh-audit--fail .lh-audit-explanation {
  color: var(--color-fail);
}

/* Report */
.lh-list > div:not(:last-child) {
  padding-bottom: 20px;
}

.lh-header-container {
  display: block;
  margin: 0 auto;
  position: relative;
  word-wrap: break-word;
}

.lh-report {
  min-width: var(--report-min-width);
}

.lh-exception {
  font-size: large;
}

.lh-code {
  white-space: normal;
  margin-top: 0;
  font-size: 85%;
}

.lh-warnings {
  --item-margin: calc(var(--body-line-height) / 6);
  color: var(--color-average);
  margin: var(--lh-audit-vertical-padding) 0;
  padding: calc(var(--lh-audit-vertical-padding) / 2) var(--lh-audit-vertical-padding);
}
.lh-warnings span {
  font-weight: bold;
}

.lh-warnings--toplevel {
  --item-margin: calc(var(--header-line-height) / 4);
  color: var(--secondary-text-color);
  margin: var(--category-padding);
  padding: var(--category-padding);
}
.lh-warnings ul {
  padding-left: calc(var(--category-padding) * 2);
  margin: 0;
}
.lh-warnings li {
  margin: var(--item-margin) 0;
}
.lh-warnings li:last-of-type {
  margin-bottom: 0;
}

.lh-scores-header {
  display: flex;
  flex-wrap: wrap;
  justify-content: center;
}
.lh-scores-header__solo {
  padding: 0;
  border: 0;
}

/* Gauge */

.lh-gauge__wrapper--pass {
  color: var(--color-pass);
  fill: var(--color-pass);
  stroke: var(--color-pass);
}

.lh-gauge__wrapper--average {
  color: var(--color-average);
  fill: var(--color-average);
  stroke: var(--color-average);
}

.lh-gauge__wrapper--fail {
  color: var(--color-fail);
  fill: var(--color-fail);
  stroke: var(--color-fail);
}

.lh-gauge {
  stroke-linecap: round;
  width: var(--gauge-circle-size);
  height: var(--gauge-circle-size);
}

.lh-category .lh-gauge {
  --gauge-circle-size: var(--gauge-circle-size-big);
}

.lh-gauge-base {
    opacity: 0.1;
    stroke: var(--circle-background);
    stroke-width: var(--circle-border-width);
}

.lh-gauge-arc {
    fill: none;
    stroke: var(--circle-color);
    stroke-width: var(--circle-border-width);
    animation: load-gauge var(--transition-length) ease forwards;
    animation-delay: 250ms;
}

.lh-gauge__svg-wrapper {
  position: relative;
  height: var(--gauge-circle-size);
}
.lh-category .lh-gauge__svg-wrapper {
  --gauge-circle-size: var(--gauge-circle-size-big);
}

/* The plugin badge overlay */
.lh-gauge__wrapper--plugin .lh-gauge__svg-wrapper::before {
  width: var(--plugin-badge-size);
  height: var(--plugin-badge-size);
  background-color: var(--plugin-badge-background-color);
  background-image: var(--plugin-icon-url);
  background-repeat: no-repeat;
  background-size: var(--plugin-icon-size);
  background-position: 58% 50%;
  content: "";
  position: absolute;
  right: -6px;
  bottom: 0px;
  display: block;
  z-index: 100;
  box-shadow: 0 0 4px rgba(0,0,0,.2);
  border-radius: 25%;
}
.lh-category .lh-gauge__wrapper--plugin .lh-gauge__svg-wrapper::before {
  width: var(--plugin-badge-size-big);
  height: var(--plugin-badge-size-big);
}

@keyframes load-gauge {
  from { stroke-dasharray: 0 352; }
}

.lh-gauge__percentage {
  width: 100%;
  height: var(--gauge-circle-size);
  position: absolute;
  font-family: var(--monospace-font-family);
  font-size: calc(var(--gauge-circle-size) * 0.34 + 1.3px);
  line-height: 0;
  text-align: center;
  top: calc(var(--score-container-padding) + var(--gauge-circle-size) / 2);
}

.lh-category .lh-gauge__percentage {
  --gauge-circle-size: var(--gauge-circle-size-big);
  --score-gauge-percentage-font-size: var(--score-gauge-percentage-font-size-big);
}

.lh-gauge__wrapper {
  position: relative;
  display: flex;
  align-items: center;
  flex-direction: column;
  text-decoration: none;
  padding: var(--score-container-padding);

  --circle-border-width: 8;
  --transition-length: 1s;

  /* Contain the layout style paint & layers during animation*/
  contain: content;
  will-change: opacity; /* Only using for layer promotion */
}

.lh-gauge__label {
  font-size: var(--score-gauge-label-font-size);
  line-height: var(--score-gauge-label-line-height);
  margin-top: 10px;
  text-align: center;
  color: var(--body-text-color);
}

/* TODO(#8185) use more BEM (.lh-gauge__label--big) instead of relying on descendant selector */
.lh-category .lh-gauge__label {
  --score-gauge-label-font-size: var(--score-gauge-label-font-size-big);
  --score-gauge-label-line-height: var(--score-gauge-label-line-height-big);
  margin-top: 14px;
}


.lh-scores-header .lh-gauge__wrapper,
.lh-scores-header .lh-gauge--pwa__wrapper,
.lh-sticky-header .lh-gauge__wrapper,
.lh-sticky-header .lh-gauge--pwa__wrapper {
  width: var(--score-gauge-wrapper-width);
}

.lh-scores-header .lh-gauge--pwa__wrapper {
  /* Can remove when this bug is resolved: https://bugs.chromium.org/p/chromium/issues/detail?id=942097 */
  will-change: transform;
}

.lh-scorescale {
  display: inline-flex;
  margin: 12px auto 0 auto;
  border: 1px solid var(--color-black-200);
  border-radius: 20px;
  padding: 8px 8px;
}

.lh-scorescale-range {
  display: flex;
  align-items: center;
  margin: 0 12px;
  font-family: var(--monospace-font-family);
  white-space: nowrap;
}

.lh-scorescale-range::before {
  content: '';
  width: var(--scorescale-width);
  height: var(--scorescale-height);
  border-radius: 10px;
  display: block;
  margin-right: 10px;
}

.lh-scorescale-range--pass::before {
  background-color: var(--color-pass);
}

.lh-scorescale-range--average::before {
  background-color: var(--color-average);
}

.lh-scorescale-range--fail::before {
  background-color: var(--color-fail);
}

/* Hide category score gauages if it's a single category report */
.lh-header--solo-category .lh-scores-wrapper {
  display: none;
}


.lh-categories {
  width: 100%;
  overflow: hidden;
}

.lh-category {
  padding: var(--category-padding);
  max-width: var(--report-width);
  margin: 0 auto;
}

.lh-category-wrapper {
  border-bottom: 1px solid var(--color-black-200);
}

.lh-category-wrapper:first-of-type {
  border-top: 1px solid var(--color-black-200);
}

/* section hash link jump should preserve fixed header
   https://css-tricks.com/hash-tag-links-padding/
*/
.lh-category > .lh-permalink {
  margin-top: calc((var(--report-header-height) + var(--default-padding)) * -1);
  padding-bottom: calc(var(--report-header-height) + var(--default-padding));
  display: block;
  visibility: hidden;
}

.lh-category-header {
  font-size: var(--category-header-font-size);
  min-height: var(--gauge-circle-size);
  margin-bottom: var(--lh-section-vertical-padding);
}

.lh-category-header .lh-score__gauge {
  max-width: 400px;
  width: auto;
  margin: 0px auto;
}

.lh-category-header .lh-audit__title {
  font-size: var(--category-header-font-size);
  line-height: var(--header-line-height);
}

#lh-log {
  position: fixed;
  background-color: #323232;
  color: #fff;
  min-height: 48px;
  min-width: 288px;
  padding: 16px 24px;
  box-shadow: 0 2px 5px 0 rgba(0, 0, 0, 0.26);
  border-radius: 2px;
  margin: 12px;
  font-size: 14px;
  cursor: default;
  transition: transform 0.3s, opacity 0.3s;
  transform: translateY(100px);
  opacity: 0;
  bottom: 0;
  left: 0;
  z-index: 3;
}

#lh-log.show {
  opacity: 1;
  transform: translateY(0);
}

/* 964 fits the min-width of the filmstrip */
@media screen and (max-width: 964px) {
  .lh-report {
    margin-left: 0;
    width: 100%;
  }
}

@media print {
  body {
    -webkit-print-color-adjust: exact; /* print background colors */
  }
  .lh-container {
    display: block;
  }
  .lh-report {
    margin-left: 0;
    padding-top: 0;
  }
  .lh-categories {
    margin-top: 0;
  }
}

.lh-table {
  --image-preview-size: 24px;
  border-collapse: collapse;
  /* Can't assign padding to table, so shorten the width instead. */
  width: calc(100% - var(--inner-audit-left-padding));
}

.lh-table thead th {
  font-weight: normal;
  color: var(--color-black-600);
  /* See text-wrapping comment on .lh-container. */
  word-break: normal;
}

.lh-table tbody tr:nth-child(odd) {
  background-color: var(--lh-table-higlight-background-color);
}

.lh-table th,
.lh-table td {
  padding: 8px 6px;
}
.lh-table th:first-child {
  padding-left: 0;
}
.lh-table th:last-child {
  padding-right: 0;
}

/* Looks unnecessary, but mostly for keeping the <th>s left-aligned */
.lh-table-column--text,
.lh-table-column--url,
/* .lh-table-column--thumbnail, */
/* .lh-table-column--empty,*/
.lh-table-column--code,
.lh-table-column--node {
  text-align: left;
}

.lh-table-column--bytes,
.lh-table-column--timespanMs,
.lh-table-column--ms,
.lh-table-column--numeric {
  text-align: right;
  word-break: normal;
}


.lh-table-column--thumbnail {
  width: calc(var(--image-preview-size) * 2);
}

.lh-table-column--url {
  min-width: 250px;
}

/* Keep columns narrow if they follow the URL column */
/* 12% was determined to be a decent narrow width, but wide enough for column headings */
.lh-table-column--url + th.lh-table-column--bytes,
.lh-table-column--url + .lh-table-column--bytes + th.lh-table-column--bytes,
.lh-table-column--url + .lh-table-column--ms,
.lh-table-column--url + .lh-table-column--ms + th.lh-table-column--bytes,
.lh-table-column--url + .lh-table-column--bytes + th.lh-table-column--timespanMs {
  width: 12%;
}

.lh-text__url:hover {
  text-decoration: underline dotted #999;
  text-decoration-skip-ink: auto;
}

.lh-text__url > .lh-text, .lh-text__url-host {
  display: inline;
}

.lh-text__url-host {
  margin-left: calc(var(--body-font-size) / 2);
  opacity: 0.6;
  font-size: 90%
}

.lh-thumbnail {
  height: var(--image-preview-size);
  width: var(--image-preview-size);
  object-fit: contain;
}

/* Chevron
   https://codepen.io/paulirish/pen/LmzEmK
 */
.lh-chevron {
  --chevron-angle: 42deg;
  /* Edge doesn't support transform: rotate(calc(...)), so we define it here */
  --chevron-angle-right: -42deg;
  width: var(--chevron-size);
  height: var(--chevron-size);
  margin-top: calc((var(--body-line-height) - 12px) / 2);
}

.lh-chevron__lines {
  transition: transform 0.4s;
  transform: translateY(var(--body-line-height));
}
.lh-chevron__line {
 stroke: var(--chevron-line-stroke);
 stroke-width: var(--chevron-size);
 stroke-linecap: square;
 transform-origin: 50%;
 transform: rotate(var(--chevron-angle));
 transition: transform 300ms, stroke 300ms;
}

.lh-audit-group > summary > .lh-audit-group__summary > .lh-chevron .lh-chevron__line-right,
.lh-audit-group[open] > summary > .lh-audit-group__summary > .lh-chevron .lh-chevron__line-left,
.lh-audit > .lh-expandable-details .lh-chevron__line-right,
.lh-audit > .lh-expandable-details[open] .lh-chevron__line-left {
 transform: rotate(var(--chevron-angle-right));
}

.lh-audit-group[open] > summary > .lh-audit-group__summary > .lh-chevron .lh-chevron__line-right,
.lh-audit > .lh-expandable-details[open] .lh-chevron__line-right {
  transform: rotate(var(--chevron-angle));
}

.lh-audit-group[open] > summary > .lh-audit-group__summary > .lh-chevron .lh-chevron__lines,
.lh-audit > .lh-expandable-details[open] .lh-chevron__lines {
 transform: translateY(calc(var(--chevron-size) * -1));
}



/* Tooltip */
.tooltip-boundary {
  position: relative;
}

.tooltip {
  position: absolute;
  display: none; /* Don't retain these layers when not needed */
  opacity: 0;
  background: #ffffff;
  min-width: 246px;
  max-width: 275px;
  padding: 15px;
  border-radius: 5px;
  text-align: initial;
}
/* shrink tooltips to not be cutoff on left edge of narrow viewports
   45vw is chosen to be ~= width of the left column of metrics
*/
@media screen and (max-width: 535px) {
  .tooltip {
    min-width: 45vw;
    padding: 3vw;
  }
}

.tooltip-boundary:hover {
  background-color: var(--color-hover);
}

.tooltip-boundary:hover .tooltip {
  display: block;
  animation: fadeInTooltip 250ms;
  animation-fill-mode: forwards;
  animation-delay: 850ms;
  bottom: 100%;
  z-index: 1;
  will-change: opacity;
  right: 0;
  pointer-events: none;
}

.tooltip::before {
  content: "";
  border: solid transparent;
  border-bottom-color: #fff;
  border-width: 10px;
  position: absolute;
  bottom: -20px;
  right: 6px;
  transform: rotate(180deg);
  pointer-events: none;
}

@keyframes fadeInTooltip {
  0% { opacity: 0; }
  75% { opacity: 1; }
  100% { opacity: 1;  filter: drop-shadow(1px 0px 1px #aaa) drop-shadow(0px 2px 4px hsla(206, 6%, 25%, 0.15)); pointer-events: auto; }
}<|MERGE_RESOLUTION|>--- conflicted
+++ resolved
@@ -56,15 +56,9 @@
   --report-min-width: 400px;
   --report-header-height: 161px;
   --lh-score-icon-background-size: 24px;
-<<<<<<< HEAD
-  --lh-export-icon-size: var(--lh-score-icon-background-size);
-  --lh-export-icon-color: var(--medium-75-gray);
-  --lh-table-higlight-background-color: hsla(0, 0%, 75%, 0.1);
-=======
   --lh-tools-icon-size: var(--lh-score-icon-background-size);
   --lh-tools-icon-color: var(--medium-75-gray);
-  --lh-table-higlight-bg: hsla(0, 0%, 75%, 0.1);
->>>>>>> cb32e4ec
+  --lh-table-higlight-background-color: hsla(0, 0%, 75%, 0.1);
   --lh-sparkline-height: 5px;
   --lh-audit-vertical-padding: 8px;
   --lh-audit-group-vertical-padding: 8px;
