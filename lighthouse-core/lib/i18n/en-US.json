--- conflicted
+++ resolved
@@ -1531,11 +1531,10 @@
     "message": "Cache TTL",
     "description": "Label for the TTL column in data tables, entries will be the time to live value of the cache header on a web resource"
   },
-<<<<<<< HEAD
   "lighthouse-core/lib/i18n/i18n.js | columnLocation": {
     "message": "Location",
     "description": "Label for the location column in data tables, entries will be the location of a specific entity, the entity may be a file in a directory, or a place in the world, it is generic"
-=======
+  },
   "lighthouse-core/lib/i18n/i18n.js | columnRequests": {
     "message": "Requests",
     "description": "Label for a column in a data table; entries will be the number of network requests done by a webpage."
@@ -1543,7 +1542,6 @@
   "lighthouse-core/lib/i18n/i18n.js | columnResourceType": {
     "message": "Resource Type",
     "description": "Label for a column in a data table; entries will be types of resources loaded over the network, e.g. \"Scripts\", \"Third-Party\", \"Stylesheet\"."
->>>>>>> cb32e4ec
   },
   "lighthouse-core/lib/i18n/i18n.js | columnSize": {
     "message": "Size",
