--- conflicted
+++ resolved
@@ -8,14 +8,10 @@
 
 declare global {
   module LH {
-<<<<<<< HEAD
+    export type LighthouseError = LHError;
+
     export type I18NMessageValuesEntry = {path: string, values:  Record<string, string | number>};
     export type I18NMessageEntry = string | I18NMessageValuesEntry;
-=======
-    export type LighthouseError = LHError;
-
-    export type I18NMessageEntry = string | {path: string, values: any};
->>>>>>> ccc5a922
 
     export interface I18NMessages {
       [icuMessageId: string]: I18NMessageEntry[];
